package main

import (
	"crypto/tls"
	"errors"
	"fmt"
	"os"
	"regexp"
	"strings"
	"time"

	"github.com/containous/traefik/acme"
	"github.com/containous/traefik/provider"
	"github.com/containous/traefik/types"
)

// TraefikConfiguration holds GlobalConfiguration and other stuff
type TraefikConfiguration struct {
	GlobalConfiguration `mapstructure:",squash"`
	ConfigFile          string `short:"c" description:"Configuration file to use (TOML)."`
}

// GlobalConfiguration holds global configuration (with providers, etc.).
// It's populated from the traefik configuration file passed as an argument to the binary.
type GlobalConfiguration struct {
	GraceTimeOut              int64                   `short:"g" description:"Duration to give active requests a chance to finish during hot-reload"`
	Debug                     bool                    `short:"d" description:"Enable debug mode"`
	CheckNewVersion           bool                    `description:"Periodically check if a new version has been released"`
	AccessLogsFile            string                  `description:"Access logs file"`
	TraefikLogsFile           string                  `description:"Traefik logs file"`
	LogLevel                  string                  `short:"l" description:"Log level"`
	EntryPoints               EntryPoints             `description:"Entrypoints definition using format: --entryPoints='Name:http Address::8000 Redirect.EntryPoint:https' --entryPoints='Name:https Address::4442 TLS:tests/traefik.crt,tests/traefik.key;prod/traefik.crt,prod/traefik.key'"`
	Cluster                   *types.Cluster          `description:"Enable clustering"`
	Constraints               types.Constraints       `description:"Filter services by constraint, matching with service tags"`
	ACME                      *acme.ACME              `description:"Enable ACME (Let's Encrypt): automatic SSL"`
	DefaultEntryPoints        DefaultEntryPoints      `description:"Entrypoints to be used by frontends that do not specify any entrypoint"`
	ProvidersThrottleDuration time.Duration           `description:"Backends throttle duration: minimum duration between 2 events from providers before applying a new configuration. It avoids unnecessary reloads if multiples events are sent in a short amount of time."`
	MaxIdleConnsPerHost       int                     `description:"If non-zero, controls the maximum idle (keep-alive) to keep per-host.  If zero, DefaultMaxIdleConnsPerHost is used"`
	InsecureSkipVerify        bool                    `description:"Disable SSL certificate verification"`
	Retry                     *Retry                  `description:"Enable retry sending request if network error"`
	Docker                    *provider.Docker        `description:"Enable Docker backend"`
	File                      *provider.File          `description:"Enable File backend"`
	Web                       *WebProvider            `description:"Enable Web backend"`
	Marathon                  *provider.Marathon      `description:"Enable Marathon backend"`
	Consul                    *provider.Consul        `description:"Enable Consul backend"`
	ConsulCatalog             *provider.ConsulCatalog `description:"Enable Consul catalog backend"`
	Etcd                      *provider.Etcd          `description:"Enable Etcd backend"`
	Zookeeper                 *provider.Zookepper     `description:"Enable Zookeeper backend"`
	Boltdb                    *provider.BoltDb        `description:"Enable Boltdb backend"`
	Kubernetes                *provider.Kubernetes    `description:"Enable Kubernetes backend"`
	Mesos                     *provider.Mesos         `description:"Enable Mesos backend"`
	Eureka                    *provider.Eureka        `description:"Enable Eureka backend"`
}

// DefaultEntryPoints holds default entry points
type DefaultEntryPoints []string

// String is the method to format the flag's value, part of the flag.Value interface.
// The String method's output will be used in diagnostics.
func (dep *DefaultEntryPoints) String() string {
	return strings.Join(*dep, ",")
}

// Set is the method to set the flag value, part of the flag.Value interface.
// Set's argument is a string to be parsed to set the flag.
// It's a comma-separated list, so we split it.
func (dep *DefaultEntryPoints) Set(value string) error {
	entrypoints := strings.Split(value, ",")
	if len(entrypoints) == 0 {
		return errors.New("Bad DefaultEntryPoints format: " + value)
	}
	for _, entrypoint := range entrypoints {
		*dep = append(*dep, entrypoint)
	}
	return nil
}

// Get return the EntryPoints map
func (dep *DefaultEntryPoints) Get() interface{} {
	return DefaultEntryPoints(*dep)
}

// SetValue sets the EntryPoints map with val
func (dep *DefaultEntryPoints) SetValue(val interface{}) {
	*dep = DefaultEntryPoints(val.(DefaultEntryPoints))
}

// Type is type of the struct
func (dep *DefaultEntryPoints) Type() string {
	return fmt.Sprint("defaultentrypoints")
}

// EntryPoints holds entry points configuration of the reverse proxy (ip, port, TLS...)
type EntryPoints map[string]*EntryPoint

// String is the method to format the flag's value, part of the flag.Value interface.
// The String method's output will be used in diagnostics.
func (ep *EntryPoints) String() string {
	return fmt.Sprintf("%+v", *ep)
}

// Set is the method to set the flag value, part of the flag.Value interface.
// Set's argument is a string to be parsed to set the flag.
// It's a comma-separated list, so we split it.
func (ep *EntryPoints) Set(value string) error {
	regex := regexp.MustCompile("(?:Name:(?P<Name>\\S*))\\s*(?:Address:(?P<Address>\\S*))?\\s*(?:TLS:(?P<TLS>\\S*))?\\s*((?P<TLSACME>TLS))?\\s*(?:CA:(?P<CA>\\S*))?\\s*(?:Redirect.EntryPoint:(?P<RedirectEntryPoint>\\S*))?\\s*(?:Redirect.Regex:(?P<RedirectRegex>\\S*))?\\s*(?:Redirect.Replacement:(?P<RedirectReplacement>\\S*))?\\s*(?:Compress:(?P<Compress>\\S*))?")
	match := regex.FindAllStringSubmatch(value, -1)
	if match == nil {
		return errors.New("Bad EntryPoints format: " + value)
	}
	matchResult := match[0]
	result := make(map[string]string)
	for i, name := range regex.SubexpNames() {
		if i != 0 {
			result[name] = matchResult[i]
		}
	}
	var tls *TLS
	if len(result["TLS"]) > 0 {
		certs := Certificates{}
		if err := certs.Set(result["TLS"]); err != nil {
			return err
		}
		tls = &TLS{
			Certificates: certs,
		}
	} else if len(result["TLSACME"]) > 0 {
		tls = &TLS{
			Certificates: Certificates{},
		}
	}
	if len(result["CA"]) > 0 {
		files := strings.Split(result["CA"], ",")
		tls.ClientCAFiles = files
	}
	var redirect *Redirect
	if len(result["RedirectEntryPoint"]) > 0 || len(result["RedirectRegex"]) > 0 || len(result["RedirectReplacement"]) > 0 {
		redirect = &Redirect{
			EntryPoint:  result["RedirectEntryPoint"],
			Regex:       result["RedirectRegex"],
			Replacement: result["RedirectReplacement"],
		}
	}

	compress := false
	if len(result["Compress"]) > 0 {
		compress = strings.EqualFold(result["Compress"], "enable") || strings.EqualFold(result["Compress"], "on")
	}

	(*ep)[result["Name"]] = &EntryPoint{
		Address:  result["Address"],
		TLS:      tls,
		Redirect: redirect,
		Compress: compress,
	}

	return nil
}

// Get return the EntryPoints map
func (ep *EntryPoints) Get() interface{} {
	return EntryPoints(*ep)
}

// SetValue sets the EntryPoints map with val
func (ep *EntryPoints) SetValue(val interface{}) {
	*ep = EntryPoints(val.(EntryPoints))
}

// Type is type of the struct
func (ep *EntryPoints) Type() string {
	return fmt.Sprint("entrypoints")
}

// EntryPoint holds an entry point configuration of the reverse proxy (ip, port, TLS...)
type EntryPoint struct {
	Network  string
	Address  string
	TLS      *TLS
	Redirect *Redirect
	Auth     *types.Auth
	Compress bool
}

// Redirect configures a redirection of an entry point to another, or to an URL
type Redirect struct {
	EntryPoint  string
	Regex       string
	Replacement string
}

// TLS configures TLS for an entry point
type TLS struct {
	MinVersion    string
	CipherSuites  []string
	Certificates  Certificates
	ClientCAFiles []string
}

// Map of allowed TLS minimum versions
var minVersion = map[string]uint16{
	`VersionTLS10`: tls.VersionTLS10,
	`VersionTLS11`: tls.VersionTLS11,
	`VersionTLS12`: tls.VersionTLS12,
}

// Map of TLS CipherSuites from crypto/tls
var cipherSuites = map[string]uint16{
	`TLS_ECDHE_RSA_WITH_AES_128_GCM_SHA256`: tls.TLS_ECDHE_RSA_WITH_AES_128_GCM_SHA256,
	`TLS_ECDHE_RSA_WITH_AES_256_GCM_SHA384`: tls.TLS_ECDHE_RSA_WITH_AES_256_GCM_SHA384,
	`TLS_ECDHE_RSA_WITH_AES_128_CBC_SHA`:    tls.TLS_ECDHE_RSA_WITH_AES_128_CBC_SHA,
	`TLS_ECDHE_RSA_WITH_AES_256_CBC_SHA`:    tls.TLS_ECDHE_RSA_WITH_AES_256_CBC_SHA,
	`TLS_RSA_WITH_AES_128_GCM_SHA256`:       tls.TLS_RSA_WITH_AES_128_GCM_SHA256,
	`TLS_RSA_WITH_AES_256_GCM_SHA384`:       tls.TLS_RSA_WITH_AES_256_GCM_SHA384,
	`TLS_RSA_WITH_AES_128_CBC_SHA`:          tls.TLS_RSA_WITH_AES_128_CBC_SHA,
	`TLS_RSA_WITH_AES_256_CBC_SHA`:          tls.TLS_RSA_WITH_AES_256_CBC_SHA,
	`TLS_ECDHE_RSA_WITH_3DES_EDE_CBC_SHA`:   tls.TLS_ECDHE_RSA_WITH_3DES_EDE_CBC_SHA,
	`TLS_RSA_WITH_3DES_EDE_CBC_SHA`:         tls.TLS_RSA_WITH_3DES_EDE_CBC_SHA,
}

// Certificates defines traefik certificates type
// Certs and Keys could be either a file path, or the file content itself
type Certificates []Certificate

//CreateTLSConfig creates a TLS config from Certificate structures
func (certs *Certificates) CreateTLSConfig() (*tls.Config, error) {
	config := &tls.Config{}
	config.Certificates = []tls.Certificate{}
	certsSlice := []Certificate(*certs)
	for _, v := range certsSlice {
		isAPath := false
		_, errCert := os.Stat(v.CertFile)
		_, errKey := os.Stat(v.KeyFile)
		if errCert == nil {
			if errKey == nil {
				isAPath = true
			} else {
				return nil, fmt.Errorf("bad TLS Certificate KeyFile format, expected a path")
			}
		} else if errKey == nil {
			return nil, fmt.Errorf("bad TLS Certificate KeyFile format, expected a path")
		}

		cert := tls.Certificate{}
		var err error
		if isAPath {
			cert, err = tls.LoadX509KeyPair(v.CertFile, v.KeyFile)
			if err != nil {
				return nil, err
			}
		} else {
			cert, err = tls.X509KeyPair([]byte(v.CertFile), []byte(v.KeyFile))
			if err != nil {
				return nil, err
			}
		}
		config.Certificates = append(config.Certificates, cert)
	}
	return config, nil
}

// String is the method to format the flag's value, part of the flag.Value interface.
// The String method's output will be used in diagnostics.
func (certs *Certificates) String() string {
	if len(*certs) == 0 {
		return ""
	}
	var result []string
	for _, certificate := range *certs {
		result = append(result, certificate.CertFile+","+certificate.KeyFile)
	}
	return strings.Join(result, ";")
}

// Set is the method to set the flag value, part of the flag.Value interface.
// Set's argument is a string to be parsed to set the flag.
// It's a comma-separated list, so we split it.
func (certs *Certificates) Set(value string) error {
	certificates := strings.Split(value, ";")
	for _, certificate := range certificates {
		files := strings.Split(certificate, ",")
		if len(files) != 2 {
			return errors.New("Bad certificates format: " + value)
		}
		*certs = append(*certs, Certificate{
			CertFile: files[0],
			KeyFile:  files[1],
		})
	}
	return nil
}

// Type is type of the struct
func (certs *Certificates) Type() string {
	return fmt.Sprint("certificates")
}

// Certificate holds a SSL cert/key pair
// Certs and Key could be either a file path, or the file content itself
type Certificate struct {
	CertFile string
	KeyFile  string
}

// Retry contains request retry config
type Retry struct {
	Attempts int `description:"Number of attempts"`
}

// NewTraefikDefaultPointersConfiguration creates a TraefikConfiguration with pointers default values
func NewTraefikDefaultPointersConfiguration() *TraefikConfiguration {
	//default Docker
	var defaultDocker provider.Docker
	defaultDocker.Watch = true
	defaultDocker.ExposedByDefault = true
	defaultDocker.Endpoint = "unix:///var/run/docker.sock"
	defaultDocker.SwarmMode = false

	// default File
	var defaultFile provider.File
	defaultFile.Watch = true
	defaultFile.Filename = "" //needs equivalent to  viper.ConfigFileUsed()

	// default Web
	var defaultWeb WebProvider
	defaultWeb.Address = ":8080"
	defaultWeb.Statistics = &types.Statistics{
		RecentErrors: 10,
	}

	// default Marathon
	var defaultMarathon provider.Marathon
	defaultMarathon.Watch = true
	defaultMarathon.Endpoint = "http://127.0.0.1:8080"
	defaultMarathon.ExposedByDefault = true
<<<<<<< HEAD
	defaultMarathon.Constraints = []types.Constraint{}
	defaultMarathon.DialerTimeout = 60
	defaultMarathon.KeepAlive = 10
=======
	defaultMarathon.Constraints = types.Constraints{}
>>>>>>> 7f3ae6ed

	// default Consul
	var defaultConsul provider.Consul
	defaultConsul.Watch = true
	defaultConsul.Endpoint = "127.0.0.1:8500"
	defaultConsul.Prefix = "traefik"
	defaultConsul.Constraints = types.Constraints{}

	// default ConsulCatalog
	var defaultConsulCatalog provider.ConsulCatalog
	defaultConsulCatalog.Endpoint = "127.0.0.1:8500"
	defaultConsulCatalog.Constraints = types.Constraints{}

	// default Etcd
	var defaultEtcd provider.Etcd
	defaultEtcd.Watch = true
	defaultEtcd.Endpoint = "127.0.0.1:2379"
	defaultEtcd.Prefix = "/traefik"
	defaultEtcd.Constraints = types.Constraints{}

	//default Zookeeper
	var defaultZookeeper provider.Zookepper
	defaultZookeeper.Watch = true
	defaultZookeeper.Endpoint = "127.0.0.1:2181"
	defaultZookeeper.Prefix = "/traefik"
	defaultZookeeper.Constraints = types.Constraints{}

	//default Boltdb
	var defaultBoltDb provider.BoltDb
	defaultBoltDb.Watch = true
	defaultBoltDb.Endpoint = "127.0.0.1:4001"
	defaultBoltDb.Prefix = "/traefik"
	defaultBoltDb.Constraints = types.Constraints{}

	//default Kubernetes
	var defaultKubernetes provider.Kubernetes
	defaultKubernetes.Watch = true
	defaultKubernetes.Endpoint = ""
	defaultKubernetes.LabelSelector = ""
	defaultKubernetes.Constraints = types.Constraints{}

	// default Mesos
	var defaultMesos provider.Mesos
	defaultMesos.Watch = true
	defaultMesos.Endpoint = "http://127.0.0.1:5050"
	defaultMesos.ExposedByDefault = true
	defaultMesos.Constraints = types.Constraints{}

	defaultConfiguration := GlobalConfiguration{
		Docker:        &defaultDocker,
		File:          &defaultFile,
		Web:           &defaultWeb,
		Marathon:      &defaultMarathon,
		Consul:        &defaultConsul,
		ConsulCatalog: &defaultConsulCatalog,
		Etcd:          &defaultEtcd,
		Zookeeper:     &defaultZookeeper,
		Boltdb:        &defaultBoltDb,
		Kubernetes:    &defaultKubernetes,
		Mesos:         &defaultMesos,
		Retry:         &Retry{},
	}
	return &TraefikConfiguration{
		GlobalConfiguration: defaultConfiguration,
	}
}

// NewTraefikConfiguration creates a TraefikConfiguration with default values
func NewTraefikConfiguration() *TraefikConfiguration {
	return &TraefikConfiguration{
		GlobalConfiguration: GlobalConfiguration{
			GraceTimeOut:              10,
			AccessLogsFile:            "",
			TraefikLogsFile:           "",
			LogLevel:                  "ERROR",
			EntryPoints:               map[string]*EntryPoint{},
			Constraints:               types.Constraints{},
			DefaultEntryPoints:        []string{},
			ProvidersThrottleDuration: time.Duration(2 * time.Second),
			MaxIdleConnsPerHost:       200,
			CheckNewVersion:           true,
		},
		ConfigFile: "",
	}
}

type configs map[string]*types.Configuration<|MERGE_RESOLUTION|>--- conflicted
+++ resolved
@@ -333,13 +333,9 @@
 	defaultMarathon.Watch = true
 	defaultMarathon.Endpoint = "http://127.0.0.1:8080"
 	defaultMarathon.ExposedByDefault = true
-<<<<<<< HEAD
-	defaultMarathon.Constraints = []types.Constraint{}
+	defaultMarathon.Constraints = types.Constraints{}
 	defaultMarathon.DialerTimeout = 60
 	defaultMarathon.KeepAlive = 10
-=======
-	defaultMarathon.Constraints = types.Constraints{}
->>>>>>> 7f3ae6ed
 
 	// default Consul
 	var defaultConsul provider.Consul
