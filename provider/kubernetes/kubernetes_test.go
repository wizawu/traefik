--- conflicted
+++ resolved
@@ -607,449 +607,6 @@
 	assert.Equal(t, expected, actual)
 }
 
-<<<<<<< HEAD
-=======
-func TestLoadNamespacedIngresses(t *testing.T) {
-	ingresses := []*v1beta1.Ingress{
-		{
-			ObjectMeta: v1.ObjectMeta{
-				Namespace: "awesome",
-			},
-			Spec: v1beta1.IngressSpec{
-				Rules: []v1beta1.IngressRule{
-					{
-						Host: "foo",
-						IngressRuleValue: v1beta1.IngressRuleValue{
-							HTTP: &v1beta1.HTTPIngressRuleValue{
-								Paths: []v1beta1.HTTPIngressPath{
-									{
-										Path: "/bar",
-										Backend: v1beta1.IngressBackend{
-											ServiceName: "service1",
-											ServicePort: intstr.FromInt(801),
-										},
-									},
-								},
-							},
-						},
-					},
-					{
-						Host: "bar",
-						IngressRuleValue: v1beta1.IngressRuleValue{
-							HTTP: &v1beta1.HTTPIngressRuleValue{
-								Paths: []v1beta1.HTTPIngressPath{
-									{
-										Backend: v1beta1.IngressBackend{
-											ServiceName: "service3",
-											ServicePort: intstr.FromInt(443),
-										},
-									},
-									{
-										Backend: v1beta1.IngressBackend{
-											ServiceName: "service2",
-											ServicePort: intstr.FromInt(802),
-										},
-									},
-								},
-							},
-						},
-					},
-				},
-			},
-		},
-		{
-			ObjectMeta: v1.ObjectMeta{
-				Namespace: "not-awesome",
-			},
-			Spec: v1beta1.IngressSpec{
-				Rules: []v1beta1.IngressRule{
-					{
-						Host: "baz",
-						IngressRuleValue: v1beta1.IngressRuleValue{
-							HTTP: &v1beta1.HTTPIngressRuleValue{
-								Paths: []v1beta1.HTTPIngressPath{
-									{
-										Path: "/baz",
-										Backend: v1beta1.IngressBackend{
-											ServiceName: "service1",
-											ServicePort: intstr.FromInt(801),
-										},
-									},
-								},
-							},
-						},
-					},
-				},
-			},
-		},
-	}
-	services := []*v1.Service{
-		{
-			ObjectMeta: v1.ObjectMeta{
-				Namespace: "awesome",
-				Name:      "service1",
-				UID:       "1",
-			},
-			Spec: v1.ServiceSpec{
-				ClusterIP: "10.0.0.1",
-				Ports: []v1.ServicePort{
-					{
-						Name: "http",
-						Port: 801,
-					},
-				},
-			},
-		},
-		{
-			ObjectMeta: v1.ObjectMeta{
-				Name:      "service1",
-				Namespace: "not-awesome",
-				UID:       "1",
-			},
-			Spec: v1.ServiceSpec{
-				ClusterIP: "10.0.0.1",
-				Ports: []v1.ServicePort{
-					{
-						Name: "http",
-						Port: 801,
-					},
-				},
-			},
-		},
-		{
-			ObjectMeta: v1.ObjectMeta{
-				Name:      "service2",
-				Namespace: "awesome",
-				UID:       "2",
-			},
-			Spec: v1.ServiceSpec{
-				ClusterIP: "10.0.0.2",
-				Ports: []v1.ServicePort{
-					{
-						Port: 802,
-					},
-				},
-			},
-		},
-		{
-			ObjectMeta: v1.ObjectMeta{
-				Name:      "service3",
-				Namespace: "awesome",
-				UID:       "3",
-			},
-			Spec: v1.ServiceSpec{
-				ClusterIP: "10.0.0.3",
-				Ports: []v1.ServicePort{
-					{
-						Name: "http",
-						Port: 443,
-					},
-				},
-			},
-		},
-	}
-	watchChan := make(chan interface{})
-	client := clientMock{
-		ingresses: ingresses,
-		services:  services,
-		watchChan: watchChan,
-	}
-	provider := Provider{
-		Namespaces: []string{"awesome"},
-	}
-	actual, err := provider.loadIngresses(client)
-	if err != nil {
-		t.Fatalf("error %+v", err)
-	}
-
-	expected := &types.Configuration{
-		Backends: map[string]*types.Backend{
-			"foo/bar": {
-				Servers:        map[string]types.Server{},
-				CircuitBreaker: nil,
-				LoadBalancer: &types.LoadBalancer{
-					Method: "wrr",
-				},
-			},
-			"bar": {
-				Servers:        map[string]types.Server{},
-				CircuitBreaker: nil,
-				LoadBalancer: &types.LoadBalancer{
-					Method: "wrr",
-				},
-			},
-		},
-		Frontends: map[string]*types.Frontend{
-			"foo/bar": {
-				Backend:        "foo/bar",
-				PassHostHeader: true,
-				Routes: map[string]types.Route{
-					"/bar": {
-						Rule: "PathPrefix:/bar",
-					},
-					"foo": {
-						Rule: "Host:foo",
-					},
-				},
-			},
-			"bar": {
-				Backend:        "bar",
-				PassHostHeader: true,
-				Routes: map[string]types.Route{
-					"bar": {
-						Rule: "Host:bar",
-					},
-				},
-			},
-		},
-	}
-
-	assert.Equal(t, expected, actual)
-}
-
-func TestLoadMultipleNamespacedIngresses(t *testing.T) {
-	ingresses := []*v1beta1.Ingress{
-		{
-			ObjectMeta: v1.ObjectMeta{
-				Namespace: "awesome",
-			},
-			Spec: v1beta1.IngressSpec{
-				Rules: []v1beta1.IngressRule{
-					{
-						Host: "foo",
-						IngressRuleValue: v1beta1.IngressRuleValue{
-							HTTP: &v1beta1.HTTPIngressRuleValue{
-								Paths: []v1beta1.HTTPIngressPath{
-									{
-										Path: "/bar",
-										Backend: v1beta1.IngressBackend{
-											ServiceName: "service1",
-											ServicePort: intstr.FromInt(801),
-										},
-									},
-								},
-							},
-						},
-					},
-					{
-						Host: "bar",
-						IngressRuleValue: v1beta1.IngressRuleValue{
-							HTTP: &v1beta1.HTTPIngressRuleValue{
-								Paths: []v1beta1.HTTPIngressPath{
-									{
-										Backend: v1beta1.IngressBackend{
-											ServiceName: "service3",
-											ServicePort: intstr.FromInt(443),
-										},
-									},
-									{
-										Backend: v1beta1.IngressBackend{
-											ServiceName: "service2",
-											ServicePort: intstr.FromInt(802),
-										},
-									},
-								},
-							},
-						},
-					},
-				},
-			},
-		},
-		{
-			ObjectMeta: v1.ObjectMeta{
-				Namespace: "somewhat-awesome",
-			},
-			Spec: v1beta1.IngressSpec{
-				Rules: []v1beta1.IngressRule{
-					{
-						Host: "awesome",
-						IngressRuleValue: v1beta1.IngressRuleValue{
-							HTTP: &v1beta1.HTTPIngressRuleValue{
-								Paths: []v1beta1.HTTPIngressPath{
-									{
-										Path: "/quix",
-										Backend: v1beta1.IngressBackend{
-											ServiceName: "service1",
-											ServicePort: intstr.FromInt(801),
-										},
-									},
-								},
-							},
-						},
-					},
-				},
-			},
-		},
-		{
-			ObjectMeta: v1.ObjectMeta{
-				Namespace: "not-awesome",
-			},
-			Spec: v1beta1.IngressSpec{
-				Rules: []v1beta1.IngressRule{
-					{
-						Host: "baz",
-						IngressRuleValue: v1beta1.IngressRuleValue{
-							HTTP: &v1beta1.HTTPIngressRuleValue{
-								Paths: []v1beta1.HTTPIngressPath{
-									{
-										Path: "/baz",
-										Backend: v1beta1.IngressBackend{
-											ServiceName: "service1",
-											ServicePort: intstr.FromInt(801),
-										},
-									},
-								},
-							},
-						},
-					},
-				},
-			},
-		},
-	}
-	services := []*v1.Service{
-		{
-			ObjectMeta: v1.ObjectMeta{
-				Name:      "service1",
-				Namespace: "awesome",
-				UID:       "1",
-			},
-			Spec: v1.ServiceSpec{
-				ClusterIP: "10.0.0.1",
-				Ports: []v1.ServicePort{
-					{
-						Name: "http",
-						Port: 801,
-					},
-				},
-			},
-		},
-		{
-			ObjectMeta: v1.ObjectMeta{
-				Namespace: "somewhat-awesome",
-				Name:      "service1",
-				UID:       "17",
-			},
-			Spec: v1.ServiceSpec{
-				ClusterIP: "10.0.0.4",
-				Ports: []v1.ServicePort{
-					{
-						Name: "http",
-						Port: 801,
-					},
-				},
-			},
-		},
-		{
-			ObjectMeta: v1.ObjectMeta{
-				Namespace: "awesome",
-				Name:      "service2",
-				UID:       "2",
-			},
-			Spec: v1.ServiceSpec{
-				ClusterIP: "10.0.0.2",
-				Ports: []v1.ServicePort{
-					{
-						Port: 802,
-					},
-				},
-			},
-		},
-		{
-			ObjectMeta: v1.ObjectMeta{
-				Namespace: "awesome",
-				Name:      "service3",
-				UID:       "3",
-			},
-			Spec: v1.ServiceSpec{
-				ClusterIP: "10.0.0.3",
-				Ports: []v1.ServicePort{
-					{
-						Name: "http",
-						Port: 443,
-					},
-				},
-			},
-		},
-	}
-	watchChan := make(chan interface{})
-	client := clientMock{
-		ingresses: ingresses,
-		services:  services,
-		watchChan: watchChan,
-	}
-	provider := Provider{
-		Namespaces: []string{"awesome", "somewhat-awesome"},
-	}
-	actual, err := provider.loadIngresses(client)
-	if err != nil {
-		t.Fatalf("error %+v", err)
-	}
-
-	expected := &types.Configuration{
-		Backends: map[string]*types.Backend{
-			"foo/bar": {
-				Servers:        map[string]types.Server{},
-				CircuitBreaker: nil,
-				LoadBalancer: &types.LoadBalancer{
-					Method: "wrr",
-				},
-			},
-			"bar": {
-				Servers:        map[string]types.Server{},
-				CircuitBreaker: nil,
-				LoadBalancer: &types.LoadBalancer{
-					Method: "wrr",
-				},
-			},
-			"awesome/quix": {
-				Servers:        map[string]types.Server{},
-				CircuitBreaker: nil,
-				LoadBalancer: &types.LoadBalancer{
-					Method: "wrr",
-				},
-			},
-		},
-		Frontends: map[string]*types.Frontend{
-			"foo/bar": {
-				Backend:        "foo/bar",
-				PassHostHeader: true,
-				Routes: map[string]types.Route{
-					"/bar": {
-						Rule: "PathPrefix:/bar",
-					},
-					"foo": {
-						Rule: "Host:foo",
-					},
-				},
-			},
-			"bar": {
-				Backend:        "bar",
-				PassHostHeader: true,
-				Routes: map[string]types.Route{
-					"bar": {
-						Rule: "Host:bar",
-					},
-				},
-			},
-			"awesome/quix": {
-				Backend:        "awesome/quix",
-				PassHostHeader: true,
-				Routes: map[string]types.Route{
-					"/quix": {
-						Rule: "PathPrefix:/quix",
-					},
-					"awesome": {
-						Rule: "Host:awesome",
-					},
-				},
-			},
-		},
-	}
-
-	assert.Equal(t, expected, actual)
-}
-
->>>>>>> 7a2ce595
 func TestHostlessIngress(t *testing.T) {
 	ingresses := []*v1beta1.Ingress{{
 		ObjectMeta: v1.ObjectMeta{
